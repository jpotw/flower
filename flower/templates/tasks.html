--- conflicted
+++ resolved
@@ -69,49 +69,6 @@
   </div>
 
 
-<<<<<<< HEAD
-    <div class="span12">
-        <table class="table table-bordered table-striped">
-            <thead>
-                <tr>
-                    <th>Name</th>
-                    <th>UUID</th>
-                    <th>Status</th>
-                    <th>Args</th>
-                    <th>Kwargs</th>
-                    <th>Dest</th>
-                    <th>Result</th>
-                </tr>
-            </thead>
-            <tbody>
-                {% for uuid, task in tasks %}
-                    <tr>
-                        <td>{{ task.name }}</td>
-                        <td><a href="/task/{{ task.uuid }}">{{ task.uuid }}</a></td>
-                        <td>
-                            {% if task.state == "SUCCESS" %}
-                                <span class="label label-success">{{ task.state }}</span>
-                            {% elif task.state == "FAILURE" %}
-                                <span class="label label-important">{{ task.state }}</span>
-                            {% else %}
-                                <span class="label label-default">{{ task.state }}</span>
-                            {% end %}
-                        </td>
-                        <td>{{ task.args }}</td>
-                        <td>{{ task.kwargs }}</td>
-                        <td>
-                            {% if task.routing_key == task.exchange %}
-                                {{ task.routing_key }}
-                            {% else %}
-                                {{ task.routing_key}} [{{ task.exchange }}]
-                                {% end %}
-                        </td>
-                        <td>{{ task.result }}</td>
-                    </tr>
-                {% end %}
-        </table>
-    <div>
-=======
   <table class="table table-bordered table-striped">
     <thead>
     <tr>
@@ -144,5 +101,4 @@
     {% end %}
   </table>
   <div>
->>>>>>> 2b275b22
 {% end %}